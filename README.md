--- conflicted
+++ resolved
@@ -1,5 +1,4 @@
-<<<<<<< HEAD
-![TIC-TAC](https://github.com/meghshukla/TIC-TAC/blob/anonymous/TIC-TAC_gif.gif)
+![TIC-TAC](https://github.com/vita-epfl/TIC-TAC/blob/main/TIC-TAC_gif.gif)
 
 
 # TIC-TAC: A Framework For Improved Covariance Estimation In Deep Heteroscedastic Regression
@@ -7,31 +6,23 @@
 <a href="https://arxiv.org/abs/2310.18953"><img alt="arXiv" src="https://img.shields.io/badge/arXiv-2310.18953-%23B31B1B?logo=arxiv&logoColor=white"></a>
 <a href="https://www.epfl.ch/labs/vita/heteroscedastic-regression/"><img alt="Project" src="https://img.shields.io/badge/-Project%20Page-lightgrey?logo=Google%20Chrome&color=informational&logoColor=white"></a>
 <a href="https://openreview.net/forum?id=zdNTiTs5gU"><img alt="OpenReview" src="https://img.shields.io/badge/ICML%202024-OpenReview-%236DA252"></a>
-<a href="https://hub.docker.com/repository/docker/meghshukla/tictac/"><img alt="Docker" src="https://img.shields.io/badge/Image-tictac-%232496ED?logo=docker&logoColor=white"></a>
+
 <br>
 
-
-
-
-
 Code repository for "TIC-TAC: A Framework For Improved Covariance Estimation In Deep Heteroscedastic Regression". We address the problem of sub-optimal covariance estimation in deep heteroscedastic regression by proposing a new parameterisation (TIC) and metric (TAC). We derive a new expression, the _Taylor Induced Covariance (TIC)_, which expresses the randomness of the prediction through its gradient and curvature. The _Task Agnostic Correlations (TAC)_ metric leverages the conditioning property of the normal distribution to evaluate the covariance quantitatively.
-=======
-# TIC-TAC: A Framework For Improved Covariance Estimation In Deep Heteroscedastic Regression
-
-Code repository for "TIC-TAC: A Framework For Improved Covariance Estimation In Deep Heteroscedastic Regression". We derive a new model for the covariance, the _Taylor Induced Covariance (TIC)_, and a new metric, the _Task Agnostic Correlations (TAC)_. TIC expresses the covariance through the estimator's gradient and curvature, resulting in better covariance predictions. TAC leverages the conditioning property of the normal distribution to evaluate the covariance quantitatively.
->>>>>>> 801833fc
 
 
 ## Table of contents
 1. [Installation: Docker (recommended) or PIP](#installation)
-1. [Organization](#organization)
-1. [Code Execution](#execution)
-1. [Citation](#citation)
+2. [Organization](#organization)
+3. [Code Execution](#execution)
+4. [Acknowledgement](#acknowledgement)
+5. [Citation](#citation)
 
 
 ## Installation: Docker (recommended) or PIP <a name="installation"></a>
 
-**Docker**: We provide a Docker image which is pre-installed with all required packages. We recommend using this image to ensure reproducibility of our results. Using this image requires setting up Docker on Ubuntu: [Docker](https://docs.docker.com/engine/install/ubuntu/#installation-methods). Once installed, we can use the provided `docker-compose.yaml` file to start our environment with the following command:  `docker-compose run --rm tictac` <br>
+**Docker <a href="https://hub.docker.com/repository/docker/meghshukla/tictac/"><img alt="Docker" src="https://img.shields.io/badge/Image-tictac-%232496ED?logo=docker&logoColor=white"></a>**: We provide a Docker image which is pre-installed with all required packages. We recommend using this image to ensure reproducibility of our results. Using this image requires setting up Docker on Ubuntu: [Docker](https://docs.docker.com/engine/install/ubuntu/#installation-methods). Once installed, we can use the provided `docker-compose.yaml` file to start our environment with the following command:  `docker-compose run --rm tictac` <br>
 
 **PIP**: In case using Docker is not possible, we provide a `requirements.txt` file containing a list of all the packages which can be installed with `pip`.  We recommend setting up a new virtual environment ([link](https://packaging.python.org/en/latest/guides/installing-using-pip-and-virtual-environments/)) and install the packages using:  `pip install -r requirements.txt`
 
@@ -39,108 +30,9 @@
 ## Organization <a name="organization"></a>
 
 The repository contains four main folders corresponding to the four experiments: `Univariate, Multivariate, UCI`and `HumanPose`. While the first three are self contained, HumanPose requires us to download images corresponding to the [MPII Dataset](https://datasets.d2.mpi-inf.mpg.de/andriluka14cvpr/mpii_human_pose_v1.tar.gz), [LSP Dataset](http://sam.johnson.io/research/lsp.html) and [LSPET Dataset](http://sam.johnson.io/research/lspet.html). For each of these datasets copy-paste all the images `*.jpg` into `HumanPose/data/{mpii OR lsp OR lspet}/images/`. Within `HumanPose`, we have a separate folder `cached`, which holds the generated file `mpii_cache_imgs_{True/False}.npy`. This file stores the post-processed MPII dataset to avoid redundancy every time the code is run.
-
-
-<<<<<<< HEAD
-=======
-```bash
-.
-├── docker-compose.yaml
-├── HumanPose
-│   ├── cached
-│   │   └── Stacked_HG_ValidationImageNames.txt
-│   ├── code
-│   │   ├── config.py
-│   │   ├── configuration.yml
-│   │   ├── dataloader.py
-│   │   ├── loss.py
-│   │   ├── main.py
-│   │   ├── models
-│   │   │   ├── auxiliary
-│   │   │   │   └── AuxiliaryNet.py
-│   │   │   └── stacked_hourglass
-│   │   │       ├── layers.py
-│   │   │       └── StackedHourglass.py
-│   │   └── utils
-│   │       ├── tic.py
-│   │       └── pose.py
-│   ├── data
-│   │   ├── lsp
-│   │   │   ├── images
-│   │   │   ├── joints.mat
-│   │   │   ├── lsp_filenames.txt
-│   │   │   └── README.txt
-│   │   ├── lspet
-│   │   │   ├── images
-│   │   │   ├── joints.mat
-│   │   │   ├── lspet_filenames.txt
-│   │   │   └── README.txt
-│   │   └── mpii
-│   │       ├── images
-│   │       ├── joints.mat
-│   │       ├── mpii_filenames.txt
-│   │       └── README.md
-│   └── results
-├── LICENSE
-├── Multivariate
-│   ├── loss.py
-│   ├── multivariate.py
-│   ├── regressor.py
-│   ├── sampler.py
-│   └── utils.py
-├── README.md
-├── requirements.txt
-├── UCI
-│   ├── loss.py
-│   ├── regressor.py
-│   ├── sampler.py
-│   ├── UCI_Datasets
-│   │   ├── Abalone
-│   │   │   └── abalone.csv
-│   │   ├── Air Quality
-│   │   │   └── AirQualityUCI.csv
-│   │   ├── Appliances
-│   │   │   └── energydata_complete.csv
-│   │   ├── Concrete
-│   │   │   └── Concrete_Data.csv
-│   │   ├── Condition Naval Propulsion
-│   │   │   ├── data.txt
-│   │   │   └── README.txt
-│   │   ├── Electrical
-│   │   │   └── ElectricalData.csv
-│   │   ├── Energy
-│   │   │   └── ENB2012_data.csv
-│   │   ├── Gas Turbine
-│   │   │   ├── gt_2011.csv
-│   │   │   ├── gt_2012.csv
-│   │   │   ├── gt_2013.csv
-│   │   │   ├── gt_2014.csv
-│   │   │   └── gt_2015.csv
-│   │   ├── Parkinson
-│   │   │   ├── test_data.csv
-│   │   │   └── train_data.csv
-│   │   ├── Power
-│   │   │   └── power.csv
-│   │   ├── Superconductivity
-│   │   │   ├── train.csv
-│   │   │   └── unique_m.csv
-│   │   └── Wine Quality
-│   │       ├── winequality-red.csv
-│   │       └── winequality-white.csv
-│   ├── UCI.py
-│   └── utils.py
-└── Univariate
-    ├── loss.py
-    ├── regressor.py
-    ├── sampler.py
-    ├── univariate.py
-    └── utils.py
-```
-
 Running `python main.py` in the `code` folder executes the code, with configurations specified in `configuration.yml`
 
 
->>>>>>> 801833fc
 ## Code Execution <a name="execution"></a>
 We first need to activate the environment. This requires us to start the container: `docker-compose run --rm tictac`, which loads our image containing all the pre-installed packages. Alternatively, we can activate the virtual environment which contains packages installed via `pip`.
 
@@ -150,6 +42,23 @@
 1. `docker ps`: List running containers
 2. `docker stop <container id>`
 
-## Acknowledgement 
+## Acknowledgement <a name="acknowledgement"></a>
 
-https://github.com/jaehyunnn/ViTPose_pytorch+We thank `https://github.com/jaehyunnn/ViTPose_pytorch` for their implementation of ViTPose which was easily customizable.
+We also borrow [code](https://github.com/meghshukla/ActiveLearningForHumanPose) from the Active Learning for Human Pose library.
+
+## Citation <a name="citation"></a>
+
+If you find this work useful, please consider starring this repository and citing this work!
+
+```
+@InProceedings{shukla2024tictac,
+  title = {TIC-TAC: A Framework for Improved Covariance Estimation in Deep Heteroscedastic Regression},
+  author = {Shukla, Megh and Salzmann, Mathieu and Alahi, Alexandre},
+  booktitle = {Proceedings of the 41th International Conference on Machine Learning},
+  year = {2024},
+  series = {Proceedings of Machine Learning Research},
+  month = {21--27 Jul},
+  publisher = {PMLR}
+}
+```